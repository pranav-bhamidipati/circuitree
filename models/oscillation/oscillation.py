from functools import cache, cached_property, partial
from itertools import permutations
from typing import Any, Callable, Optional, Iterable
from numba import stencil, njit
import numpy as np
from scipy.signal import correlate

from circuitree import SimpleNetworkTree
<<<<<<< HEAD
from circuitree import DefaultFactoryDict


from models.oscillation.gillespie import (
    GillespieSSA,
    make_matrices_for_ssa,
    SAMPLING_RANGES,
    DEFAULT_PARAMS,
)
=======
from circuitree.parallel import DefaultFactoryDict

try:
    from models.oscillation.gillespie import (
        GillespieSSA,
        make_matrices_for_ssa,
        SAMPLING_RANGES,
        DEFAULT_PARAMS,
    )
except ModuleNotFoundError:
    from gillespie import (
        GillespieSSA,
        make_matrices_for_ssa,
        SAMPLING_RANGES,
        DEFAULT_PARAMS,
    )
>>>>>>> b15ae2ee


class TFNetworkModel:
    """
    Model of a transcription factor network.
    =============

    10 parameters
        TF-promoter binding rates:
            k_on
            k_off_1
            k_off_2

            \\ NOTE: k_off_2 less than k_off_1 indicates cooperative binding)

        Transcription rates:
            km_unbound
            km_act
            km_rep
            km_act_rep

        Translation rate:
            kp

        Degradation rates:
            gamma_m
            gamma_p

    """

    def __init__(
        self,
        genotype: str,
        initialize: bool = False,
        seed: Optional[int] = None,
        dt: Optional[float] = None,
        nt: Optional[int] = None,
        **kwargs,
    ):
        self.genotype = genotype

        (
            self.components,
            self.activations,
            self.inhibitions,
        ) = SimpleNetworkTree.parse_genotype(genotype)
        self.m = len(self.components)
        self.a = len(self.activations)
        self.r = len(self.inhibitions)

        # self._params_dict = _default_parameters
        # self.update_params(params or param_updates or {})

        # self.population = self.get_initial_population(
        #     init_method=init_method,
        #     init_params=init_params,
        #     **kwargs,
        # )

        self.dt: Optional[float] = None
        self.nt: Optional[int] = None
        self.t: Optional[Iterable[float]] = None

        self.ssa: GillespieSSA | None = None
        self.seed = seed
        self.dt = dt
        self.nt = nt
        if initialize:
            if any(arg is None for arg in (seed, dt, nt)):
                raise ValueError("seed, dt and nt must be specified if initialize=True")
            self.initialize_ssa(seed, dt, nt)

    def initialize_ssa(
        self,
        seed: int,
        dt: Optional[float] = None,
        nt: Optional[int] = None,
        init_mean: float = 10.0,
        **kwargs,
    ):
        seed = seed or self.seed
        dt = dt or self.dt
        nt = nt or self.nt
        t = dt * np.arange(nt)
        self.dt = dt
        self.nt = nt
        self.t = t

        Am, Rm, U = make_matrices_for_ssa(self.m, self.activations, self.inhibitions)
        self.ssa = GillespieSSA(
            seed,
            self.m,
            Am,
            Rm,
            U,
            dt,
            nt,
            init_mean,
            SAMPLING_RANGES,
            DEFAULT_PARAMS,
        )

    def run_ssa_with_params(self, pop0, params):
        return self.ssa.run_with_params(pop0, params)

    def run_batch_with_params(self, pop0, params, n):
        pop0 = np.asarray(pop0)
        params = np.asarray(params)
        is_vectorized = pop0.ndim == 2 and params.ndim == 2
        if is_vectorized:
            return self.ssa.run_batch_with_params_vector(pop0, params)
        else:
            return self.ssa.run_batch_with_params(pop0, params, n)

    def run_ssa_random_params(self):
        pop0, params, y_t = self.ssa.run_random_sample()
        return pop0, params, y_t

    def run_batch_random(self, n_samples):
        return self.ssa.run_batch(n_samples)

    def run_job(self, abs: bool = False, **kwargs):
        """
        Run the simulation with random parameters and default time-stepping.
        For convenience, this returns the genotype ("state") and visit number in addition
        to simulation results.
        """
        y_t, pop0, params, reward = self.run_ssa_and_get_acf_minima(
            self.dt, self.nt, size=1, freqs=False, indices=False, abs=abs, **kwargs
        )
        return reward, pop0, params

    def run_batch_job(self, batch_size: int, abs: bool = False, **kwargs):
        """
        Run the simulation with random parameters and default time-stepping.
        For convenience, this returns the genotype ("state") and visit number in addition
        to simulation results.
        """
        y_t, pop0s, param_sets, rewards = self.run_ssa_and_get_acf_minima(
            self.dt,
            self.nt,
            size=batch_size,
            freqs=False,
            indices=False,
            abs=abs,
            **kwargs,
        )
        return y_t, pop0s, param_sets, rewards

    @staticmethod
    def get_autocorrelation(y_t: np.ndarray[np.float64 | np.int64]):
        filtered = filter_ndarray_binomial9(y_t.astype(np.float64))[..., 4:-4, :]
        acorrs = autocorrelate_vectorized(filtered)
        return acorrs

    @staticmethod
    def get_acf_minima(y_t: np.ndarray[np.float64 | np.int64], abs: bool = False):
        filtered = filter_ndarray_binomial9(y_t.astype(np.float64))[..., 4:-4, :]
        acorrs = autocorrelate_vectorized(filtered)
        where_minima, minima = compute_lowest_minima(acorrs)
        if abs:
            return np.abs(minima)
        else:
            return minima

    @staticmethod
    def get_acf_minima_and_results(
        t: np.ndarray,
        pop_t: np.ndarray,
        freqs: bool = True,
        indices: bool = False,
        abs: bool = False,
    ):
        """
        Get the location and height of the largest extremum of the autocorrelation
        function, excluding the bounds.
        """

        # Filter out high-frequency (salt-and-pepper) noise
        filtered = filter_ndarray_binomial9(pop_t.astype(np.float64))[..., 4:-4, :]

        # Compute autocorrelation
        acorrs = autocorrelate_vectorized(filtered)

        # Compute the location and size of the largest interior extremum over
        # all species
        where_minima, minima = compute_lowest_minima(acorrs)
        if abs:
            minima = np.abs(minima)

        tdiff = t - t[0]
        if freqs:
            minima_freqs = np.where(where_minima > 0, 1 / tdiff[where_minima], 0.0)

        squeeze = where_minima.size == 1
        if squeeze:
            where_minima = where_minima.flat[0]
            minima = minima.flat[0]
            if freqs:
                minima_freqs = minima_freqs.flat[0]

        if freqs:
            if indices:
                return where_minima, minima_freqs, minima
            else:
                return minima_freqs, minima
        elif indices:
            return where_minima, minima
        else:
            return minima

    def run_ssa_and_get_acf_minima(
        self,
        dt: Optional[float] = None,
        nt: Optional[int] = None,
        seed: Optional[int] = None,
        size: int = 1,
        freqs: bool = False,
        indices: bool = False,
        init_mean: float = 10.0,
        abs: bool = False,
        pop0: Optional[np.ndarray] = None,
        params: Optional[np.ndarray] = None,
        **kwargs,
    ):
        """
        Run the stochastic simulation algorithm for the system and get the
        autocorrelation-based reward.
        """

        if all(arg is not None for arg in (seed, dt, nt)):
            self.initialize_ssa(seed, dt, nt, init_mean)
            t = self.t

        if (params is None) and (pop0 is None):
            if size > 1:
                pop0, params, y_t = self.run_batch_random(size)
            else:
                pop0, params, y_t = self.run_ssa_random_params()

            if not (freqs or indices):
                results = self.get_acf_minima(y_t, abs=abs)
            else:
                results = self.get_acf_minima_and_results(
                    t, y_t, freqs=freqs, indices=indices, abs=abs
                )

        elif (params is not None) and (pop0 is not None):
            size = np.atleast_2d(params).shape[0]
            if size > 1:
                y_t = self.run_batch_with_params(pop0, params, size)
            else:
                y_t = self.run_ssa_with_params(pop0.flatten(), params.flatten())

            if not (freqs or indices):
                results = self.get_acf_minima(y_t, abs=abs)
            else:
                results = self.get_acf_minima_and_results(
                    t, y_t, freqs=freqs, indices=indices, abs=abs
                )

<<<<<<< HEAD
        if not (freqs or indices):
            acf_results = self.get_acf_minima(y_t, abs=abs)
        else:
            acf_results = self.get_acf_minima_and_results(
                t, y_t, freqs=freqs, indices=indices, abs=abs
            )

        return y_t, pop0, params, acf_results
=======
        else:
            raise ValueError("Either both or neither of params and pop0 must be given.")

        prots0 = pop0[..., self.m : self.m * 2]
        prots_t = y_t[..., self.m : self.m * 2]

        return prots_t, prots0, params, results
>>>>>>> b15ae2ee


def autocorrelate_mean0(arr1d_norm: np.ndarray[np.float_]) -> np.ndarray[np.float_]:
    "Autocorrelation of an array with mean 0"
    return correlate(arr1d_norm, arr1d_norm, mode="same")[len(arr1d_norm) // 2 :]


def autocorrelate(data1d: np.ndarray[np.float_]) -> np.ndarray[np.float_]:
    arr = data1d - data1d.mean()
    arr = autocorrelate_mean0(arr)
    arr /= arr.max()
    return arr


def autocorrelate_vectorized(
    data: np.ndarray[np.float_], axis=-2
) -> np.ndarray[np.float_]:
    """Compute autocorrelation of 1d signals arranged in an nd array, where `axis` is the
    time axis."""
    ndarr = data - data.mean(axis=axis, keepdims=True)
    ndarr = np.apply_along_axis(autocorrelate_mean0, axis, ndarr)
    arrmax = ndarr.max(axis=axis, keepdims=True)

    # avoid division by zero when signal is flat
    arrmax = np.where(arrmax == 0, 1, arrmax)

    ndarr /= arrmax
    return ndarr


@stencil
def binomial3_kernel(a):
    """Basic 3-point binomial filter."""
    return (a[-1] + a[0] + a[0] + a[1]) / 4


@stencil
def binomial5_kernel(a):
    """Basic 5-point binomial filter."""
    return (a[-2] + 4 * a[-1] + 6 * a[0] + 4 * a[1] + a[2]) / 16


@stencil
def binomial7_kernel(a):
    """Basic 7-point binomial filter."""
    return (
        a[-3] + 6 * a[-2] + 15 * a[-1] + 20 * a[0] + 15 * a[1] + 6 * a[2] + a[3]
    ) / 64


@stencil
def binomial9_kernel(a):
    """9-point binomial filter."""
    return (
        a[-4]
        + 8 * a[-3]
        + 28 * a[-2]
        + 56 * a[-1]
        + 70 * a[0]
        + 56 * a[1]
        + 28 * a[2]
        + 8 * a[3]
        + a[4]
    ) / 256


@njit
def filter_ndarray_binomial5(ndarr: np.ndarray) -> float:
    """Apply a binomial filter to 1d signals arranged in an nd array, where the time axis
    is the second to last axis (``axis = -2``).
    """
    ndarr_shape = ndarr.shape
    leading_shape = ndarr_shape[:-2]
    n = ndarr_shape[-1]
    filtered = np.zeros_like(ndarr)
    for leading_index in np.ndindex(leading_shape):
        for i in range(n):
            arr1d = ndarr[leading_index][:, i]
            filt1d = binomial5_kernel(arr1d)
            filtered[leading_index][:, i] = filt1d
    return filtered


@njit
def filter_ndarray_binomial7(ndarr: np.ndarray) -> float:
    """Apply a binomial filter to 1d signals arranged in an nd array, where the time axis
    is the second to last axis (``axis = -2``).
    """
    ndarr_shape = ndarr.shape
    leading_shape = ndarr_shape[:-2]
    n = ndarr_shape[-1]
    filtered = np.zeros_like(ndarr)
    for leading_index in np.ndindex(leading_shape):
        for i in range(n):
            arr1d = ndarr[leading_index][:, i]
            filt1d = binomial7_kernel(arr1d)
            filtered[leading_index][:, i] = filt1d
    return filtered


@njit
def filter_ndarray_binomial9(ndarr: np.ndarray) -> float:
    """Apply a binomial filter to 1d signals arranged in an nd array, where the time axis
    is the second to last axis (``axis = -2``).
    """
    ndarr_shape = ndarr.shape
    leading_shape = ndarr_shape[:-2]
    n = ndarr_shape[-1]
    filtered = np.zeros_like(ndarr)
    for leading_index in np.ndindex(leading_shape):
        for i in range(n):
            arr1d = ndarr[leading_index][:, i]
            filt1d = binomial9_kernel(arr1d)
            filtered[leading_index][:, i] = filt1d
    return filtered


@stencil(cval=False)
def extremum_kernel(a):
    """
    Returns a 1D mask that is True at local extrema, excluding the bounds.
    Computes when the finite difference changes sign (or is zero).
    """
    return (a[0] - a[-1]) * (a[1] - a[0]) <= 0


@njit
def find_extremum(seq: np.ndarray[np.float_]) -> int:
    """
    Find the extremum in a sequence of values with the greatest absolute
    value, excluding the bounds.
    """
    extrema_mask = extremum_kernel(seq)
    if not extrema_mask.any():
        return -1
    else:
        extrema = np.where(extrema_mask)[0]
        return extrema[np.argmax(np.abs(seq[extrema]))]


@njit
def compute_extremum(arr1d: np.ndarray[np.float_]) -> float:
    where_extrema = find_extremum(arr1d)
    if where_extrema < 0:
        return where_extrema, 0.0  # No interior extremum
    else:
        return where_extrema, arr1d[where_extrema]


@njit
def compute_largest_extremum(ndarr: np.ndarray) -> float:
    """
    Get the largest interior extremum of a batch of n 1d arrays, each of length m.
    Vectorizes over arbitrary leading axes. For an input of shape (k, l, m, n),
    k x l x n extrema are calculated, and the max-of-abs is taken over the last axis
    to return an array of shape (k, l).
    """
    nd_shape = ndarr.shape[:-2]
    largest_extrema = np.zeros(nd_shape, dtype=np.float64)
    for leading_index in np.ndindex(nd_shape):
        extrema = np.array([compute_extremum(a)[1] for a in ndarr[leading_index].T])
        largest_extrema[leading_index] = np.max(np.abs(extrema))
    return largest_extrema


@njit
def compute_largest_extremum_and_loc(ndarr: np.ndarray) -> float:
    """
    Get the largest interior extremum of a batch of n 1d arrays, each of length m.
    Vectorizes over arbitrary leading axes. For an input of shape (k, l, m, n),
    k x l x n extrema are calculated, and the max-of-abs is taken over the last axis
    to return an array of shape (k, l).
    Also returns the index of the extremum if it exists, otherwise -1.
    """
    nd_shape = ndarr.shape[:-2]
    where_largest_extrema = np.zeros(nd_shape, dtype=np.int64)
    largest_extrema = np.zeros(nd_shape, dtype=np.float64)
    for leading_index in np.ndindex(nd_shape):
        argmaxval = -1
        maxval = 0.0
        abs_maxval = 0.0
        for a in ndarr[leading_index].T:
            where_extrema, extremum = compute_extremum(a)
            if np.abs(extremum) > abs_maxval:
                argmaxval = where_extrema
                maxval = extremum
                abs_maxval = np.abs(extremum)
        where_largest_extrema[leading_index] = argmaxval
        largest_extrema[leading_index] = maxval
    return where_largest_extrema, largest_extrema


@stencil(cval=False)
def minimum_kernel(a):
    """
    Returns a 1D mask that is True at local minima, excluding the bounds.
    Computes when the finite difference changes sign from - to + (or is zero).
    """
    return (a[0] - a[-1] <= 0) and (a[1] - a[0] >= 0)


@njit
def compute_lowest_minimum(seq: np.ndarray[np.float_]) -> tuple[int, float]:
    """
    Find the minimum in a sequence of values with the greatest absolute
    value, excluding the bounds.
    """
    minimum_mask = minimum_kernel(seq)
    if not minimum_mask.any():
        return -1, 0.0
    else:
        minima = np.where(minimum_mask)[0]
        where_lowest_minimum = minima[np.argmin(seq[minima])]
        return where_lowest_minimum, seq[where_lowest_minimum]


@njit
def compute_lowest_minima(ndarr: np.ndarray) -> float:
    """
    Get the lowest interior minimum of a batch of n 1d arrays, each of length m.
    Vectorizes over arbitrary leading axes. For an input of shape (k, l, m, n),
    k x l x n minima are calculated, and the min-of-minima is taken over the last axis
    to return an array of shape (k, l).
    Also returns the index of the minimum if it exists, otherwise -1.
    """
    nd_shape = ndarr.shape[:-2]
    where_largest_minima = np.zeros(nd_shape, dtype=np.int64)
    largest_minima = np.zeros(nd_shape, dtype=np.float64)
    for leading_index in np.ndindex(nd_shape):
        argmin = -1
        minval = 0.0
        for a in ndarr[leading_index].T:
            where_minimum, minimum = compute_lowest_minimum(a)
            if minimum < minval:
                minval = minimum
                argmin = where_minimum
        where_largest_minima[leading_index] = argmin
        largest_minima[leading_index] = minval
    return where_largest_minima, largest_minima


class OscillationTree(SimpleNetworkTree):
    def __init__(
        self,
        time_points: Optional[np.ndarray[np.float64]] = None,
        success_threshold: float = 0.005,
        autocorr_threshold: float = 0.5,
        init_mean: float = 10.0,
        dt: Optional[float] = None,
        nt: Optional[int] = None,
        batch_size: int = 1,
        **kwargs,
    ):
        super().__init__(**kwargs)

        self.time_points = time_points
        self.autocorr_threshold = autocorr_threshold
        self.success_threshold = success_threshold

        self.dt = dt
        self.nt = nt
        self.init_mean = init_mean
        self.batch_size = batch_size

    @cached_property
    def _recolor(self):
        return [dict(zip(self.components, p)) for p in permutations(self.components)]

    @staticmethod
    def _recolor_string(mapping, string):
        return "".join([mapping.get(c, c) for c in string])

    @cache 
    def get_interaction_recolorings(self, genotype: str) -> list[str]:
        if "::" in genotype:
            components, interactions = genotype.split("::")
        else:
            interactions = genotype

        interaction_recolorings = []
        for mapping in self._recolor:
            recolored_interactions = sorted(
                [self._recolor_string(mapping, ixn) for ixn in interactions.split("_")]
            )
            interaction_recolorings.append("_".join(recolored_interactions).strip("_"))

        return interaction_recolorings

    @cache
    def get_component_recolorings(self, genotype: str) -> list[str]:
        if "::" in genotype:
            components, interactions = genotype.split("::")
        else:
            components = genotype

        component_recolorings = []
        for mapping in self._recolor:
            recolored_components = "".join(
                sorted(self._recolor_string(mapping, components))
            )
            component_recolorings.append(recolored_components)

        return component_recolorings

    def get_recolorings(self, genotype: str) -> Iterable[str]:
        ris = self.get_interaction_recolorings(genotype)
        rcs = self.get_component_recolorings(genotype)
        recolorings = ["::".join([rc, ri]) for rc, ri in zip(rcs, ris)]

        return recolorings

    def get_unique_state(self, genotype: str) -> str:
        return min(self.get_recolorings(genotype))

    def has_motif(self, state, motif):
        if ("::" in motif) or ("*" in motif):
            raise ValueError("Motif code should only contain interactions, no components")
        if "::" not in state:
            raise ValueError("State code should contain both components and interactions")
        
        interaction_code = state.split("::")[1]
        if not interaction_code:
            return False
        state_interactions = set(interaction_code.split("_"))

        for recoloring in self.get_interaction_recolorings(motif):
            motif_interactions = set(recoloring.split("_"))
            if motif_interactions.issubset(state_interactions):
                return True
        return False

    def is_success(self, state: str) -> bool:
        payout = self.graph.nodes[state]["reward"]
        visits = self.graph.nodes[state]["visits"]
        return visits > 0 and payout / visits > self.success_threshold

    def get_reward(
        self,
        state: str,
        batch_size: Optional[int] = None,
        dt: Optional[float] = None,
        nt: Optional[int] = None,
    ) -> float:
        dt = dt if dt is not None else self.dt
        nt = nt if nt is not None else self.nt
        batch_size = batch_size if batch_size is not None else self.batch_size

        model = TFNetworkModel(state, initialize=True, dt=dt, nt=nt)
        y_t, pop0s, param_sets, rewards = model.run_batch_job(batch_size, abs=True)

        return np.mean(rewards)<|MERGE_RESOLUTION|>--- conflicted
+++ resolved
@@ -6,17 +6,6 @@
 from scipy.signal import correlate
 
 from circuitree import SimpleNetworkTree
-<<<<<<< HEAD
-from circuitree import DefaultFactoryDict
-
-
-from models.oscillation.gillespie import (
-    GillespieSSA,
-    make_matrices_for_ssa,
-    SAMPLING_RANGES,
-    DEFAULT_PARAMS,
-)
-=======
 from circuitree.parallel import DefaultFactoryDict
 
 try:
@@ -33,7 +22,6 @@
         SAMPLING_RANGES,
         DEFAULT_PARAMS,
     )
->>>>>>> b15ae2ee
 
 
 class TFNetworkModel:
@@ -295,16 +283,6 @@
                     t, y_t, freqs=freqs, indices=indices, abs=abs
                 )
 
-<<<<<<< HEAD
-        if not (freqs or indices):
-            acf_results = self.get_acf_minima(y_t, abs=abs)
-        else:
-            acf_results = self.get_acf_minima_and_results(
-                t, y_t, freqs=freqs, indices=indices, abs=abs
-            )
-
-        return y_t, pop0, params, acf_results
-=======
         else:
             raise ValueError("Either both or neither of params and pop0 must be given.")
 
@@ -312,7 +290,6 @@
         prots_t = y_t[..., self.m : self.m * 2]
 
         return prots_t, prots0, params, results
->>>>>>> b15ae2ee
 
 
 def autocorrelate_mean0(arr1d_norm: np.ndarray[np.float_]) -> np.ndarray[np.float_]:
